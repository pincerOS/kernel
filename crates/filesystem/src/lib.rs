#![no_std]

// initial alex suggestions:
// want to move away from strings and use bytes
// minimize usage of vec
// get_word and get_half_word to from_bytes_le
// alloc::vec::Vec and alloc::string::String instead of std::prelude
// no intermediate vec for find() of dir entries
// make read_inode_block simpler
// read_block
// logical_block_length -> logical_block_count
// BLOCK_SIZE converting from a constant to superblock-defined (urgent)
// make a slice of the buffer and use that on logical block read
// trim_end_matches is wrong: after we read in truncate to the right length
// at the first part read blocks and then go through directory entries because ext provides a
// guranteee that dir entries wont cross boundaries--should get rid of raw bytes
// making a get_dir_entries external iteration code (check code alex sent Bobby on Discord)
// for test writing use python bytes syntax to get array of bytes instead of string
// if you see an error and dont know about it use cargo check

extern crate alloc;

#[cfg(feature = "std")]
extern crate std;

use alloc::borrow::Cow;
use alloc::rc::{Rc, Weak};
use std::cell::RefCell;
use std::cmp::PartialEq;
use std::collections::BTreeMap;
use std::fs::DirEntry;
use std::prelude::v1::{String, Vec};
use std::ptr::{read, write};
use std::time::{SystemTime, UNIX_EPOCH};
use bytemuck::bytes_of;
use crate::i_mode::{EXT2_S_IFDIR, EXT2_S_IFREG};
use crate::linux::FileBlockDevice;

#[cfg(test)]
mod tests;

#[cfg(feature = "std")]
pub mod linux;

pub const SECTOR_SIZE: usize = 512;
pub const BLOCK_SIZE: usize = 1024;

#[derive(Debug, PartialEq)]
pub enum BlockDeviceError {
    Unknown,
}

#[derive(Debug, PartialEq)]
pub enum Ext2Error {
    BlockDeviceError(BlockDeviceError),
    UnavailableINode,
    TooLongFileName,
    InvalidMode,
    FileNotFound,
    NotEnoughDeviceSpace
}

pub trait BlockDevice {
    fn read_sector(
        &mut self,
        index: u64,
        buffer: &mut [u8; SECTOR_SIZE],
    ) -> Result<(), BlockDeviceError>;
    fn write_sector(
        &mut self,
        index: u64,
        buffer: &[u8; SECTOR_SIZE],
    ) -> Result<(), BlockDeviceError>;

    fn read_sectors(
        &mut self,
        start_index: u64,
        sectors: usize,
        buffer: &mut [u8],
    ) -> Result<(), BlockDeviceError> {
        let mut tmp_buf: [u8; 512] = [0; 512];
        for i in 0..sectors {
            let cur_sector = start_index + (i as u64);
            self.read_sector(cur_sector, &mut tmp_buf)?;
            for j in 0..SECTOR_SIZE {
                buffer[(i*SECTOR_SIZE)+j] = tmp_buf[j];
            }
        }
        Ok(())
    }
    
    fn write_sectors(
        &mut self,
        start_index: u64,
        sectors: usize,
        buffer: &mut [u8],
    ) -> Result<(), BlockDeviceError> {
        let mut tmp_buf: [u8; SECTOR_SIZE] = [0; SECTOR_SIZE];
        for i in 0..sectors {
            let cur_sector = start_index + (i as u64);
            for j in 0..SECTOR_SIZE {
                tmp_buf[j] = buffer[(i*SECTOR_SIZE)+j];
            }
            self.write_sector(cur_sector, &tmp_buf)?;
        }
        Ok(())
    }
}

pub struct Ext2<Device> {
    device: Device,
    superblock: Superblock,
    block_group_descriptor_tables: Vec<BGD>,
    root_inode: Rc<RefCell<INodeWrapper>>,
    inode_map: BTreeMap<usize, Weak<RefCell<INodeWrapper>>>
}

type DeferredWriteMap = BTreeMap<usize, [u8; BLOCK_SIZE]>;

#[repr(C, align(4))]
struct AlignedBlock<const N:usize>(pub [u8;N]);

mod DirectoryEntryConstants {
    pub const MAX_FILE_NAME_LEN: usize = 255;
    pub const MIN_DIRECTORY_ENTRY_SIZE: usize = 8;
}

#[repr(C)]
#[derive(Copy, Clone, bytemuck::Pod, bytemuck::Zeroable)]
struct DirectoryEntry {
    // assumption: name length <= 2^16
    // all part of the spec
    inode_number: u32,
    entry_size: u16,
    name_length: u16,

    name_characters: [u8; 256]
}

struct DirectoryEntryWrapper {
    entry: DirectoryEntry,
    inode_block_num: usize,
    offset: usize
}

// https://www.nongnu.org/ext2-doc/ext2.html

#[repr(C)]
#[derive(Copy, Clone, bytemuck::Pod, bytemuck::Zeroable)]
pub struct Superblock {
    s_inodes_count: u32,
	s_blocks_count: u32,
	s_r_blocks_count: u32,
	s_free_blocks_count: u32,
	s_free_inodes_count: u32,
	s_first_data_block: u32,
	s_log_block_size: u32,
	s_log_frag_size: u32,
	s_blocks_per_group: u32,
	s_frags_per_group: u32,
	s_inodes_per_group: u32,
	s_mtime: u32,
	s_wtime: u32,
	s_mnt_count: u16,
	s_max_mnt_count: u16,
	s_magic: u16,
	s_state: u16,
	s_errors: u16,
	s_minor_rev_level: u16,
	s_lastcheck: u32,
	s_checkinterval: u32,
	s_creator_os: u32,
	s_rev_level: u32,
	s_def_resuid: u16,
	s_def_resgid: u16,
	s_first_ino: u32,
	s_inode_size: u16,
	s_block_group_nr: u16,
	s_feature_compat: u32,
	s_feature_incompat: u32,
	s_feature_ro_compat: u32,
	s_uuid: [u8;16],
    s_volume_name: [u8;16],
    s_last_mounted: [u8;64],
    s_algo_bitmap: u32,
	s_prealloc_blocks: u8,
	s_prealloc_dir_blocks: u8,
    unused_alignment_1: [u8;2],
    s_journal_uuid: [u8;16],
	s_journal_inum: u32,
	s_journal_dev: u32,
	s_last_orphan: u32,
    s_hash_seed: [u32;4],
    s_def_hash_version: u8,
    unused_alignment_2: [u8;3],
    s_default_mount_options: u32,
    s_first_meta_bg: u32,
    // for some reason (padding?) unused_alignment_4: [u8; 760] causes
    // issues with bytemuck::Zeroable so I did this garbage instead
    unused_alignment_4: [u8; 512],
    unused_alignment_5: [u8; 128],
    unused_alignment_6: [u8; 64],
    unused_alignment_7: [u8; 32],
    unused_alignment_8: [u8; 16],
    unused_alignment_9: [u8; 8]
}

impl Superblock {
    fn get_num_of_block_groups(&self) -> u32 {
        self.s_inodes_count / self.s_inodes_per_group
    }
}

pub mod s_state {
    const EXT2_VALID_FS: u16 = 1;
    const EXT2_ERROR_FS: u16 = 2;
}

pub mod s_errors {
    const EXT2_ERRORS_CONTINUE: u16 = 1;
    const EXT2_ERRORS_RO: u16 = 2;
    const EXT2_ERRORS_PANIC: u16 = 3;
}

pub mod s_creator_os {
    const EXT2_OS_LINUX: u32 = 0;
    const EXT2_OS_HURD: u32 = 1;
    const EXT2_OS_MASIX: u32 = 2;
    const EXT2_OS_FREEBSD: u32 = 3;
    const EXT2_OS_LITES: u32 = 4;
}

pub mod s_rev_level {
    const EXT2_GOOD_OLD_REV: u32 = 0;
    const EXT2_DYNAMIC_REV: u32 = 1;
}

pub mod s_feature_compat {
    const EXT2_FEATURE_COMPAT_DIR_PREALLOC: u32 = 0x0001;
    const EXT2_FEATURE_COMPAT_IMAGIC_INODES: u32 = 0x0002;
    const EXT3_FEATURE_COMPAT_HAS_JOURNAL: u32 = 0x0004;
    const EXT2_FEATURE_COMPAT_EXT_ATTR: u32 = 0x0008;
    const EXT2_FEATURE_COMPAT_RESIZE_INO: u32 = 0x0010;
    const EXT2_FEATURE_COMPAT_DIR_INDEX: u32 = 0x0020;
}

pub mod s_feature_incompat {
    const EXT2_FEATURE_INCOMPAT_COMPRESSION: u32 = 0x0001;
    const EXT2_FEATURE_INCOMPAT_FILETYPE: u32 = 0x0002;
    const EXT3_FEATURE_INCOMPAT_RECOVER: u32 = 0x0004;
    const EXT3_FEATURE_INCOMPAT_JOURNAL_DEV: u32 = 0x0008;
    const EXT2_FEATURE_INCOMPAT_META_BG: u32 = 0x0010;
}

pub mod s_feature_ro_compat {
    const EXT2_FEATURE_RO_COMPAT_SPARSE_SUPER: u32 = 0x0001;
    const EXT2_FEATURE_RO_COMPAT_LARGE_FILE: u32 = 0x0002;
    const EXT2_FEATURE_RO_COMPAT_BTREE_DIR: u32 = 0x0004;
}

pub mod s_algo_bitmap {
    const EXT2_LZV1_ALG: u32 = 0x0001;
    const EXT2_LZRW3A_ALG: u32 = 0x0002;
    const EXT2_GZIP_ALG: u32 = 0x0004;
    const EXT2_BZIP2_ALG: u32 = 0x0008;
    const EXT2_LZO_ALG: u32 = 0x0010;
}

const _: () = assert!(size_of::<Superblock>() == 1024);

#[repr(C)]
#[derive(Copy, Clone, bytemuck::Pod, bytemuck::Zeroable)]
pub struct BGD {
    bg_block_bitmap: u32, 
    bg_inode_bitmap: u32, 
    bg_inode_table: u32, 
    bg_free_blocks_count: u16, 
    bg_free_inodes_count: u16,
    bg_used_dirs_count: u16, 
    bg_pad: u16, 
    bg_reserved: [u8;12], 
}

const _: () = assert!(size_of::<BGD>() == 32);

#[repr(C)]
#[derive(Copy, Clone, Debug, bytemuck::Pod, bytemuck::Zeroable)]
pub struct INode {
    i_mode: u16,
    i_uid: u16,
    i_size: u32,
    i_atime: u32,
    i_ctime: u32,
    i_mtime: u32,
    i_dtime: u32,
    i_gid: u16,
    i_links_count: u16,
    i_blocks: u32,
    i_flags: u32,
    i_osd1: u32,
    i_block: [u32;15], // 12 direct, single, double, triple
    i_generation: u32,
    i_file_acl: u32,
    i_dir_acl: u32,
    i_faddr: u32,
    i_osd2: [u8;12],
}

struct INodeBlockInfo {
    block_num: usize,
    block_offset: usize,
}

pub mod reserved_inodes {
    const EXT2_BAD_INO: u32 = 1;
    const EXT2_ROOT_INO: u32 = 2;
    const EXT2_ACL_IDX_INO: u32 = 3;
    const EXT2_ACL_DATA_INO: u32 = 4;
    const EXT2_BOOT_LOADER_INO: u32 = 5;
    const EXT2_UNDEL_DIR_INO: u32 = 6;
}

pub mod i_mode {
    pub const EXT2_S_IFSOCK: u16 = 0xC000;
    pub const EXT2_S_IFLNK: u16 = 0xA000;
    pub const EXT2_S_IFREG: u16 = 0x8000;
    pub const EXT2_S_IFBLK: u16 = 0x6000;
    pub const EXT2_S_IFDIR: u16 = 0x4000;
    pub const EXT2_S_IFCHR: u16 = 0x2000;
    pub const EXT2_S_IFIFO: u16 = 0x1000;
    pub const EXT2_S_ISUID: u16 = 0x0800;
    pub const EXT2_S_ISGID: u16 = 0x0400;
    pub const EXT2_S_ISVTX: u16 = 0x0200;
    pub const EXT2_S_IRUSR: u16 = 0x0100;
    pub const EXT2_S_IWUSR: u16 = 0x0080;
    pub const EXT2_S_IXUSR: u16 = 0x0040;
    pub const EXT2_S_IRGRP: u16 = 0x0020;
    pub const EXT2_S_IWGRP: u16 = 0x0010;
    pub const EXT2_S_IXGRP: u16 = 0x0008;
    pub const EXT2_S_IROTH: u16 = 0x0004;
    pub const EXT2_S_IWOTH: u16 = 0x0002;
    pub const EXT2_S_IXOTH: u16 = 0x0001;
}

pub mod i_flags {
    pub const EXT2_SECRM_FL: u32 = 0x00000001;
    pub const EXT2_UNRM_FL: u32 = 0x00000002;
    pub const EXT2_COMPR_FL: u32 = 0x00000004;
    pub const EXT2_SYNC_FL: u32 = 0x00000008;
    pub const EXT2_IMMUTABLE_FL: u32 = 0x00000010;
    pub const EXT2_APPEND_FL: u32 = 0x00000020;
    pub const EXT2_NODUMP_FL: u32 = 0x00000040;
    pub const EXT2_NOATIME_FL: u32 = 0x00000080;
    pub const EXT2_DIRTY_FL: u32 = 0x00000100;
    pub const EXT2_COMPRBLK_FL: u32 = 0x00000200;
    pub const EXT2_NOCOMPR_FL: u32 = 0x00000400;
    pub const EXT2_ECOMPR_FL: u32 = 0x00000800;
    pub const EXT2_BTREE_FL: u32 = 0x00001000;
    pub const EXT2_INDEX_FL: u32 = 0x00001000;
    pub const EXT2_IMAGIC_FL: u32 = 0x00002000;
    pub const EXT3_JOURNAL_DATA_FL: u32 = 0x00004000;
    pub const EXT2_RESERVED_FL: u32 = 0x80000000;
}

const _: () = assert!(size_of::<INode>() == 128);

pub mod file_type {
    pub const EXT2_FT_UNKNOWN: u8 = 0;
    pub const EXT2_FT_REG_FILE: u8 = 1;
    pub const EXT2_FT_DIR: u8 = 2;
    pub const EXT2_FT_CHRDEV: u8 = 3;
    pub const EXT2_FT_BLKDEV: u8 = 4;
    pub const EXT2_FT_FIFO: u8 = 5;
    pub const EXT2_FT_SOCK: u8 = 6;
    pub const EXT2_FT_SYMLINK: u8 = 7;
}

const UNALLOCATED_BLOCK_SLOT: u32 = 0;
const INLINE_BLOCK_BLOCK_LIMIT: usize = 13;

#[derive(Debug)]
pub struct INodeWrapper {
    inode: INode,
    inode_num: u32
}

// TODO(Bobby): replace this with how we get time without std
fn get_epoch_time() -> usize {
    SystemTime::now().duration_since(UNIX_EPOCH).unwrap().as_secs() as usize
}

impl DirectoryEntryWrapper {
    pub fn add_deferred_write<D: BlockDevice>(&mut self, ext2: &mut Ext2<D>,
                                              dir_node: &mut INodeWrapper,
                                              deferred_writes: &mut DeferredWriteMap)
        -> Result<(), Ext2Error> {
        let entry_bytes: &[u8] = bytemuck::bytes_of(&self.entry);
        
        // we shouldn't write self.entry.entry_size because that contains padding bytes
        // which can be larger than the maximum directory entry size without padding
        let dir_entry_size_to_write =
            (self.entry.name_length as usize) + DirectoryEntryConstants::MIN_DIRECTORY_ENTRY_SIZE ;
        let entry_slice: &[u8] = &entry_bytes[0..dir_entry_size_to_write];

        let block_num = dir_node.get_inode_block_num(self.inode_block_num, ext2) as usize;

        ext2.add_write_to_deferred_writes_map(deferred_writes, block_num, self.offset,
                                              entry_slice, None)
    }
}

impl<D> Ext2<D>
where
    D: BlockDevice,
{

    fn read_logical_block(device: &mut D, logical_block_start: usize, logical_block_length: usize,
                          buffer: &mut [u8]) -> Result<(), Ext2Error> {
        assert!(logical_block_length > 0);

        let start_sector_numerator: usize = logical_block_start * BLOCK_SIZE;
        let start_sector: usize = start_sector_numerator / SECTOR_SIZE;
        let sectors: usize = (logical_block_length * BLOCK_SIZE) / SECTOR_SIZE;

        let read_result: Result<(), BlockDeviceError> =
            device.read_sectors(start_sector as u64, sectors, buffer);

        if read_result.is_ok() {
            Ok(())
        } else {
            Err(Ext2Error::BlockDeviceError(read_result.unwrap_err()))
        }
    }

    fn write_logical_block(device: &mut D, logical_block_start: usize, logical_block_length: usize,
                           buffer: &mut [u8]) -> Result<(), Ext2Error> {
        assert!(logical_block_length > 0);

        let start_sector_numerator: usize = logical_block_start * BLOCK_SIZE;
        let start_sector: usize = start_sector_numerator / SECTOR_SIZE;
        let sectors: usize = (logical_block_length * BLOCK_SIZE) / SECTOR_SIZE;

        let write_result: Result<(), BlockDeviceError> =
            device.write_sectors(start_sector as u64, sectors, buffer);

        if write_result.is_ok() {
            Ok(())
        } else {
            Err(Ext2Error::BlockDeviceError(write_result.unwrap_err()))
        }
    }

    pub fn write_logical_block_self(&mut self, logical_block_start: usize,
                                    logical_block_length: usize, buffer: &mut [u8]) -> Result<(), Ext2Error> {
        Self::write_logical_block(&mut self.device, logical_block_start, logical_block_length,
                                  buffer)
    }

    pub fn read_logical_block_self(&mut self, logical_block_start: usize, logical_block_length: usize,
                                   buffer: &mut [u8]) -> Result<(), Ext2Error> {
        Self::read_logical_block(&mut self.device, logical_block_start, logical_block_length, 
                                 buffer)
    }

    fn get_block_that_has_inode(device: &mut D, superblock: &Superblock,
                       block_group_descriptor_tables: &Vec<BGD>,
                       inode_num: usize) -> INodeBlockInfo {
        let inode_size = superblock.s_inode_size as usize;

        let block_group_number = (inode_num - 1) / superblock.s_inodes_per_group as usize;
        let inode_table_block =
            block_group_descriptor_tables[block_group_number].bg_inode_table as usize;

        let inode_table_index: usize = (inode_num - 1) % (superblock.s_inodes_per_group as usize);
        let inode_table_block_with_offset: usize =
            ((inode_table_index * inode_size) / BLOCK_SIZE) + inode_table_block;
        let inode_table_interblock_offset: usize = (inode_table_index * inode_size) % BLOCK_SIZE;

        INodeBlockInfo{
            block_num: inode_table_block_with_offset,
            block_offset: inode_table_interblock_offset
        }
    }

    fn get_inode(device: &mut D, superblock: &Superblock, block_group_descriptor_tables: &Vec<BGD>,
                 inode_num: usize) -> INode {
        let inode_block_info: INodeBlockInfo =
            Ext2::get_block_that_has_inode(device, superblock, block_group_descriptor_tables, inode_num);
        let mut block_buffer: [u8; BLOCK_SIZE] = [0; BLOCK_SIZE];

        Self::read_logical_block(device, inode_block_info.block_num, 1,
                                 &mut block_buffer);

        let mut inode_data: [u8; size_of::<INode>()] = [0x00; size_of::<INode>()];

        inode_data.copy_from_slice(
            &block_buffer[inode_block_info.block_offset..inode_block_info.block_offset + size_of::<INode>()]);

        let inode: INode =
            unsafe {std::mem::transmute::<[u8;size_of::<INode>()], INode>(inode_data)};

        inode
    }

    pub fn get_root_inode_wrapper(&mut self) -> Rc<RefCell<INodeWrapper>> {
        self.root_inode.clone()
    }

    pub fn add_block_group_deferred_write(&mut self,
                                          deferred_write_map: &mut DeferredWriteMap,
                                          block_group_num: usize) -> Result<(), Ext2Error> {
        let block_group_descriptor_block: usize =
            if BLOCK_SIZE == 1024 {2} else {1} + ((block_group_num * size_of::<BGD>()) / BLOCK_SIZE);
        let block_group_descriptor_offset: usize =
            (block_group_num * size_of::<BGD>()) % BLOCK_SIZE;

        let mut block_group_copy: [u8; size_of::<BGD>()] = [0; size_of::<BGD>()];
        {
            let block_group_as_bytes =
                bytemuck::bytes_of(&self.block_group_descriptor_tables[block_group_num]);

            block_group_copy.copy_from_slice(block_group_as_bytes);
        }

        self.add_write_to_deferred_writes_map(deferred_write_map,
                                              block_group_descriptor_block,
                                              block_group_descriptor_offset,
                                              &block_group_copy, None)?;

        Ok(())
    }

    pub fn add_super_block_deferred_write(&mut self,
                                          deferred_write_map: &mut DeferredWriteMap) -> Result<(), Ext2Error> {
        let mut superblock_bytes_copy: [u8; size_of::<Superblock>()] = [0; size_of::<Superblock>()];
        {
            let superblock_as_bytes = bytes_of(&self.superblock);

            superblock_bytes_copy.copy_from_slice(superblock_as_bytes);
        }

        // CHANGE BLOCK_NUM WHEN BLOCK_SIZE changes
        self.add_write_to_deferred_writes_map(deferred_write_map, 1, 0,
                                              &superblock_bytes_copy, None)?;

        Ok(())
    }

    pub fn new(mut device: D) -> Self {
        let mut buffer: [u8; 1024] = [0; 1024];
        // todo: error-handling device.read_sectors
        device.read_sectors(2, 2, &mut buffer);
        let superblock: Superblock = unsafe { std::mem::transmute::<[u8; 1024], Superblock>(buffer) };

        let mut block_group_descriptor_tables: Vec<BGD> = Vec::new();

        let block_group_descriptor_block: usize = if BLOCK_SIZE == 1024 {2} else {1};
        let block_group_descriptor_length: usize =
            1 + (((superblock.get_num_of_block_groups() as usize) * size_of::<BGD>()) / BLOCK_SIZE);

        let num_of_descriptor_tables: usize =
            block_group_descriptor_length * (BLOCK_SIZE / size_of::<BGD>());

        block_group_descriptor_tables.resize(num_of_descriptor_tables,
                                             BGD{ bg_block_bitmap: 0, bg_inode_bitmap: 0, 
                                                        bg_inode_table: 0, bg_free_blocks_count: 0, 
                                                        bg_free_inodes_count: 0, bg_used_dirs_count: 0, 
                                                        bg_pad: 0,  bg_reserved: [0;12] });

        let descriptor_table_bytes_ptr: *mut u8 =
            block_group_descriptor_tables.as_mut_ptr() as *mut u8;
        let descriptor_table_bytes_slice: &mut[u8] = unsafe{
            std::slice::from_raw_parts_mut(descriptor_table_bytes_ptr,
                                           block_group_descriptor_length * BLOCK_SIZE)
        };

        Self::read_logical_block(&mut device, block_group_descriptor_block,
                                 block_group_descriptor_length, descriptor_table_bytes_slice);

        let root_inode: INode =
            Self::get_inode(&mut device, &superblock, &block_group_descriptor_tables, 2);
        let root_inode_wrapper: Rc<RefCell<INodeWrapper>> = Rc::new(RefCell::new(INodeWrapper{
            inode: root_inode,
            inode_num: 2
        }));
        let mut inode_map: BTreeMap<usize, Weak<RefCell<INodeWrapper>>> = BTreeMap::new();
        
        inode_map.insert(2, Rc::downgrade(&root_inode_wrapper));

        Self { device, superblock, block_group_descriptor_tables, 
               root_inode: root_inode_wrapper, inode_map }
    }

    pub fn get_block_size(&mut self) -> u32 {
        1024 << self.superblock.s_log_block_size
    }

    pub fn get_inode_size(&mut self) -> u32 {
        self.superblock.s_inode_size as u32
    }

    pub fn find(&mut self, node: &INodeWrapper, name: &[u8])
            -> Result<Rc<RefCell<INodeWrapper>>, Ext2Error> {
        let dir_entries: Vec<DirectoryEntryWrapper> = node.get_dir_entries(self)?;

        if node.is_dir() {
            for dir_entry_wrapper in dir_entries {
                let dir_entry = dir_entry_wrapper.entry;

                if dir_entry.name_length == name.len() as u16 &&
                   &dir_entry.name_characters[0..name.len()] == name {
                    // TODO: find out how to do operator overloading in rust and convert this into
                    // TODO: a mut self method
                    if self.inode_map.contains_key(&(dir_entry.inode_number as usize)) {
                        let inode_strong_ref = 
                            self.inode_map.get(&(dir_entry.inode_number as usize)).unwrap().upgrade();
                        
                        if inode_strong_ref.is_some() {
                            return Ok(inode_strong_ref.unwrap());
                        }
                    }
                    
                    let inode: INode = Self::get_inode(&mut self.device, &self.superblock,
                                                       &self.block_group_descriptor_tables,
                                                       dir_entry.inode_number as usize);
                    let return_value: Rc<RefCell<INodeWrapper>> = Rc::new(RefCell::new(INodeWrapper {
                        inode,
                        inode_num: dir_entry.inode_number
                    }));

                    self.inode_map.insert(dir_entry.inode_number as usize, 
                                          Rc::downgrade(&return_value));
                    
                    return Ok(return_value);
                }
            }
        }

        Err(Ext2Error::FileNotFound)
    }

    pub fn find_recursive(&mut self, node: Rc<RefCell<INodeWrapper>>, name: &[u8],
                          create_dirs_if_nonexistent: bool,
                          create_file_if_nonexistent: bool) -> Result<Rc<RefCell<INodeWrapper>>, Ext2Error> {
        let path_split = name.split(|byte| *byte == b'/');
        let path_split_vec = path_split.collect::<Vec<&[u8]>>();
        let mut current_node: Rc<RefCell<INodeWrapper>> = node;

        for (index, file_dir) in path_split_vec.iter().enumerate() {
            let mut current_node_result: Result<Rc<RefCell<INodeWrapper>>, Ext2Error> =
                self.find(&current_node.borrow(), file_dir);

<<<<<<< HEAD
            if current_node_result.is_err() {
                let ext2_error: Ext2Error = current_node_result.unwrap_err();
                let file_not_found: bool = ext2_error == Ext2Error::FileNotFound;

                if file_not_found && index != path_split_vec.len() - 1 && create_dirs_if_nonexistent {
                    let new_node = self.create_dir(&mut *current_node.borrow_mut(), *file_dir)?;

                    current_node = new_node;
                } else if file_not_found && index == path_split_vec.len() - 1 && create_file_if_nonexistent {
                    let new_node = self.create_file(&mut *current_node.borrow_mut(), *file_dir)?;

                    current_node = new_node;
=======
            let file_dir_string = std::str::from_utf8(file_dir);

            if current_node_option.is_none() {
                if index != path_split_vec.len() - 1 && create_dirs_if_nonexistent {
                    current_node_option =
                        Some(self.create_dir(&mut *current_node.borrow_mut(), *file_dir)?);
                } else if index == path_split_vec.len() - 1 && create_file_if_nonexistent {
                    current_node_option =
                        Some(self.create_file(&mut *current_node.borrow_mut(), *file_dir)?);
>>>>>>> b0802f36
                } else {
                    return Err(ext2_error);
                }
            }
        }

        Ok(current_node)
    }

    fn acquire_next_available_inode(&mut self, inode_data: INode,
                                    deferred_write_map: &mut DeferredWriteMap) ->
                                                    Result<Rc<RefCell<INodeWrapper>>, Ext2Error> {
        let mut found_block_group_index_option: Option<usize> = None;

        for (block_group_index, mut block_group_table)
        in self.block_group_descriptor_tables.iter_mut().enumerate() {
            if block_group_table.bg_free_inodes_count > 1 {
                block_group_table.bg_free_inodes_count -= 1;
                self.superblock.s_free_inodes_count -= 1;
                found_block_group_index_option = Some(block_group_index);
                break;
            }
        }

        if found_block_group_index_option.is_some() {
            let mut block_buffer: [u8; BLOCK_SIZE] = [0; BLOCK_SIZE];
            let found_block_group_index: usize = found_block_group_index_option.unwrap();
            let inode_bitmap_num =
                self.block_group_descriptor_tables[found_block_group_index].bg_inode_bitmap as usize;
            let mut byte_write: [u8; 1] = [0; 1];
            let mut byte_write_pos: usize = 0;

            self.read_logical_block_self(inode_bitmap_num,1, &mut block_buffer)?;

            let mut found_new_inode: bool = false;
            let new_inode_num_base: usize =
                (self.superblock.s_inodes_per_group as usize) * found_block_group_index;
            let mut new_inode_num: usize = 0;

            for (inode_bitmap_byte_index, inode_bitmap_byte)
            in block_buffer.iter().enumerate() {
                for i in 0..8 {
                    let current_relative_inode_num = (inode_bitmap_byte_index * 8) + i;
                    let inode_reserved =
                        current_relative_inode_num < 10 && found_block_group_index == 0;

                    if inode_bitmap_byte & (1 << (7 - i)) == 0 && !inode_reserved {
                        new_inode_num += current_relative_inode_num;
                        found_new_inode = true;
                        break;
                    }
                }

                if found_new_inode {
                    break;
                }
            }

            assert!(found_new_inode);
            block_buffer[new_inode_num / 8] |= 1 << (new_inode_num % 8);
            byte_write[0] = block_buffer[new_inode_num / 8];
            byte_write_pos = new_inode_num / 8;

            self.add_write_to_deferred_writes_map(deferred_write_map, inode_bitmap_num, byte_write_pos,
                                                  &byte_write, Some(block_buffer))?;

            new_inode_num += 1;

            let num_of_inodes_per_block: usize = BLOCK_SIZE / size_of::<INode>();
            let inode_block_index: usize =
                (self.block_group_descriptor_tables[found_block_group_index].bg_inode_table as usize) +
                    ((new_inode_num - 1) / num_of_inodes_per_block);
            let inode_block_offset: usize = (new_inode_num - 1) % num_of_inodes_per_block;

            self.read_logical_block_self(inode_block_index, 1,
                                         &mut block_buffer)?;

            let inode_bytes = bytemuck::bytes_of(&inode_data);

            block_buffer[inode_block_offset..inode_block_offset + size_of::<INode>()].copy_from_slice(inode_bytes);

            self.add_write_to_deferred_writes_map(deferred_write_map, inode_bitmap_num,
                                                  inode_block_offset, inode_bytes, None)?;

            new_inode_num += new_inode_num_base;

            self.add_block_group_deferred_write(deferred_write_map,
                                                found_block_group_index_option.unwrap())?;
            self.add_super_block_deferred_write(deferred_write_map)?;

            return Ok(Rc::new(RefCell::new(INodeWrapper{
                inode: inode_data,
                inode_num: new_inode_num as u32
            })));
        }

        Err(Ext2Error::UnavailableINode)
    }

    pub fn add_write_to_deferred_writes_map(&mut self,
                                            deferred_write_map: &mut DeferredWriteMap,
                                            block_num: usize, start_write: usize, write_bytes: &[u8],
                                            optional_block_buffer: Option<[u8; BLOCK_SIZE]>) -> Result<(), Ext2Error> {
        if !deferred_write_map.contains_key(&block_num) {
            let mut block_buffer: [u8; BLOCK_SIZE] = if optional_block_buffer.is_some() {
                optional_block_buffer.unwrap()
            } else {
                [0; BLOCK_SIZE]
            };

            if optional_block_buffer.is_none() {
                self.read_logical_block_self(block_num, 1, &mut block_buffer)?;
            }

            deferred_write_map.insert(block_num, block_buffer);
        }

        deferred_write_map.get_mut(&block_num).unwrap()
            [start_write..start_write+write_bytes.len()].copy_from_slice(write_bytes);

        Ok(())
    }

    pub fn write_back_deferred_writes(&mut self,
                                      mut deferred_writes: DeferredWriteMap) -> Result<(), Ext2Error> {
        self.superblock.s_wtime = get_epoch_time() as u32;
        self.add_super_block_deferred_write(&mut deferred_writes)?;

        for mut deferred_write in deferred_writes {
            self.write_logical_block_self(deferred_write.0, 1,
                                          &mut deferred_write.1)?;
        }

        Ok(())
    }
    
    pub fn create_file_with_mode(&mut self, node: &mut INodeWrapper,
                                 name: &[u8], i_mode: u16) -> Result<Rc<RefCell<INodeWrapper>>, Ext2Error> {
        // what do we need to do when creating a new file?
        // go thru BGD inode bitmaps, find the next unallocated inode number and update it
        // update inode number
        // add a directory entry pointing to our inode thru append_file
        if !node.is_dir() {
            return Err(Ext2Error::InvalidMode);
        }

        let epoch_time: usize = get_epoch_time();

        let new_inode = INode {
            i_mode,
            i_uid: 0x0,
            i_size: 0,
            i_atime: epoch_time as u32,
            i_ctime: epoch_time as u32,
            i_mtime: epoch_time as u32,
            i_dtime: 0,
            i_gid: 0x0,
            i_links_count: 1,
            i_blocks: 0,
            i_flags: 0,
            i_osd1: 0,
            i_block: [0; 15],
            i_generation: 0,
            i_file_acl: 0,
            i_dir_acl: 0,
            i_faddr: 0,
            i_osd2: [0; 12]
        };

        if name.len() > DirectoryEntryConstants::MAX_FILE_NAME_LEN {
            return Err(Ext2Error::TooLongFileName);
        }

        let mut deferred_writes: DeferredWriteMap = BTreeMap::new();
        let new_inode_wrapper =
            self.acquire_next_available_inode(new_inode, &mut deferred_writes)?;

        let dir_entry_name_length: u16 =
            std::cmp::min(name.len(), DirectoryEntryConstants::MAX_FILE_NAME_LEN) as u16;
        let mut new_dir_entry_wrapper = DirectoryEntryWrapper {
            entry: DirectoryEntry {
                inode_number: new_inode_wrapper.borrow().inode_num,
                entry_size: (DirectoryEntryConstants::MIN_DIRECTORY_ENTRY_SIZE as u16) + dir_entry_name_length,
                name_length: dir_entry_name_length,
                name_characters: [0; 256],
            },
            inode_block_num: 0,
            offset: 0
        };

        let mut dir_entries: Vec<DirectoryEntryWrapper> = node.get_dir_entries(self)?;

        new_dir_entry_wrapper.entry.
            name_characters[0..(new_dir_entry_wrapper.entry.name_length as usize)].
            copy_from_slice(name);

        let current_inter_block_offset: usize = node.size() as usize % BLOCK_SIZE;
        let remaining_bytes_in_block: usize = BLOCK_SIZE - current_inter_block_offset;
        let mut dir_entry_bytes_with_padding: Vec<u8> = Vec::new();
        let mut dir_entry_padding: usize = 0;

        // TODO(Bobby): deal with case where there is enough block space for 
        // TODO(Bobby): dir entry but not padding
        if new_dir_entry_wrapper.entry.entry_size % 4 != 0 {
            new_dir_entry_wrapper.entry.entry_size +=
                4 - (new_dir_entry_wrapper.entry.entry_size % 4);
        }

        let mut found_empty_dir_entry: bool = false;

        for dir_entry_wrapper in dir_entries.iter_mut() {
            let mut prior_dir_entry_allocated_size: usize =
                DirectoryEntryConstants::MIN_DIRECTORY_ENTRY_SIZE +
                (dir_entry_wrapper.entry.name_length as usize);
            let mut dir_entry_padding: usize = 0;

            if (prior_dir_entry_allocated_size % 4) != 0 {
                dir_entry_padding = 4 - (prior_dir_entry_allocated_size % 4);
            }

            if dir_entry_wrapper.entry.entry_size as usize >= 
                prior_dir_entry_allocated_size + dir_entry_padding + new_dir_entry_wrapper.entry.entry_size as usize {
                // resizing prior directory entry to allow our new directory entry
                let prior_dir_entry_new_size = 
                    (prior_dir_entry_allocated_size + dir_entry_padding) as u16;

                new_dir_entry_wrapper.inode_block_num = dir_entry_wrapper.inode_block_num;
                new_dir_entry_wrapper.offset = 
                    dir_entry_wrapper.offset + (prior_dir_entry_new_size as usize);

                new_dir_entry_wrapper.entry.entry_size =
                    dir_entry_wrapper.entry.entry_size - prior_dir_entry_new_size;
                dir_entry_wrapper.entry.entry_size = prior_dir_entry_new_size;

                found_empty_dir_entry = true;

                dir_entry_wrapper.add_deferred_write(self, node, &mut deferred_writes)?;
                new_dir_entry_wrapper.add_deferred_write(self, node, &mut deferred_writes)?;

                break;
            }
        }


        if !found_empty_dir_entry {
            let new_dir_entry: DirectoryEntry = new_dir_entry_wrapper.entry;

            dir_entry_bytes_with_padding.resize(new_dir_entry.entry_size as usize, 0);

            // dir entries need to be at 4-byte alignment
            if (current_inter_block_offset % 4) > 0 {
                let four_byte_padding: usize = 4 - (current_inter_block_offset % 4);
                dir_entry_padding += four_byte_padding;

                dir_entry_bytes_with_padding.resize(dir_entry_bytes_with_padding.len() + four_byte_padding,
                                                    0);
            }

            // and they need to not cross block boundaries
            if dir_entry_bytes_with_padding.len() >= remaining_bytes_in_block {
                dir_entry_padding += remaining_bytes_in_block;

                dir_entry_bytes_with_padding.resize(dir_entry_bytes_with_padding.len() + remaining_bytes_in_block, 0);
            }

            let actual_entry_size: usize = new_dir_entry.entry_size as usize;
            let slice_end: usize = dir_entry_padding + actual_entry_size;
            let dir_entry_bytes = bytemuck::bytes_of(&new_dir_entry);

            dir_entry_bytes_with_padding[dir_entry_padding..slice_end].copy_from_slice(
                &dir_entry_bytes[0..actual_entry_size]);

            node.append_file_no_writeback(self, dir_entry_bytes_with_padding.as_slice(),
                                          true, &mut deferred_writes)?;
        }

        self.write_back_deferred_writes(deferred_writes)?;

        self.inode_map.insert(new_inode_wrapper.borrow().inode_num as usize,
                              Rc::downgrade(&new_inode_wrapper));

        Ok(new_inode_wrapper)
    }

    pub fn create_dir(&mut self, node: &mut INodeWrapper, name: &[u8]) 
        -> Result<Rc<RefCell<INodeWrapper>>, Ext2Error> {
        self.create_file_with_mode(node, name, EXT2_S_IFDIR)
    }

    // Creates a file named name (<= 255 characters)
    pub fn create_file(&mut self, node: &mut INodeWrapper,
                       name: &[u8]) -> Result<Rc<RefCell<INodeWrapper>>, Ext2Error> {
        self.create_file_with_mode(node, name, EXT2_S_IFREG)
    }

    pub fn num_of_block_groups(&self) -> usize {
        let num_of_block_groups_from_blocks: usize =
            ((self.superblock.s_blocks_count as f32) / (self.superblock.s_blocks_per_group as f32)).ceil() as usize;
        let num_of_block_groups_from_inodes: usize =
            ((self.superblock.s_inodes_count as f32) / (self.superblock.s_inodes_per_group as f32)).ceil() as usize;

        assert_eq!(num_of_block_groups_from_blocks, num_of_block_groups_from_inodes);

        num_of_block_groups_from_blocks
    }
}

impl INodeWrapper
{
    pub fn is_dir(&self) -> bool {
        (self.inode.i_mode & i_mode::EXT2_S_IFDIR) != 0
    }

    pub fn is_symlink(&self) -> bool {
        (self.inode.i_mode & i_mode::EXT2_S_IFLNK) != 0
    }

    pub fn size(&self) -> u64 {
        // technically, i_dir_acl only has the upper 32 bits
        // for regular files, but it will just be zero for others
        // so it doesn't really matter
        (self.inode.i_size as u64) | ((self.inode.i_dir_acl as u64) << 32)
    }
    
    pub fn update_size(&mut self, new_size: u64) {
        self.inode.i_size = ((new_size << 32) >> 32) as u32;
        self.inode.i_dir_acl = (new_size >> 32) as u32;
    }
    
    pub fn get_deferred_write_inode<D: BlockDevice>(&mut self, ext2: &mut Ext2<D>,
                                                    deferred_write_map: &mut DeferredWriteMap) ->
                                                               Result<(), Ext2Error> {
        let inode_block_info: INodeBlockInfo =
            Ext2::get_block_that_has_inode(&mut ext2.device, &ext2.superblock,
                                           &ext2.block_group_descriptor_tables,
                                           self.inode_num as usize);
        let inode_bytes = bytemuck::bytes_of(&self.inode);

        ext2.add_write_to_deferred_writes_map(deferred_write_map, inode_block_info.block_num,
                                              inode_block_info.block_offset, inode_bytes, None)?;

        Ok(())
    }

    pub fn get_block_group_index<D: BlockDevice>(&self, ext2: &Ext2<D>) -> usize {
        (self.inode_num / ext2.superblock.s_inodes_per_group) as usize
    }
    
    pub fn block_allocated_count<D: BlockDevice>(&self, ext2: &Ext2<D>) -> usize {
        (self.inode.i_blocks / (2 << ext2.superblock.s_log_block_size)) as usize
    }
    
    pub fn set_block_allocated_count<D: BlockDevice>(&mut self, ext2: &Ext2<D>, blocks: usize) {
        self.inode.i_blocks = (blocks as u32) * (2 << ext2.superblock.s_log_block_size);
    }

    fn get_word(byte_array: &[u8]) -> u32 {
        (byte_array[0] as u32) | ((byte_array[1] as u32) << 8) | ((byte_array[2] as u32) << 16) |
        ((byte_array[3] as u32) << 24)
    }

    fn get_half_word(byte_array: &[u8]) -> u32 {
        (byte_array[0] as u32) | ((byte_array[1] as u32) << 8)
    }

    pub fn get_inode_block_num<D: BlockDevice>(&self, number: usize, ext2: &mut Ext2<D>) -> u32 {
        let block_inode_list_size: usize = BLOCK_SIZE / size_of::<u32>();
        let block_inode_list_size_squared: usize = block_inode_list_size * block_inode_list_size;
        let block_inode_list_size_cubed: usize = block_inode_list_size_squared * block_inode_list_size;

        let mut logical_block_number: u32 = 0;
        let mut block_buffer: [u8; BLOCK_SIZE] = [0; BLOCK_SIZE];

        const TRIPLE_LINK_BLOCK_PTR_INDEX: usize = 14;
        const DOUBLE_LINK_BLOCK_PTR_INDEX: usize = 13;
        const SINGLE_LINK_BLOCK_PTR_INDEX: usize = 12;
        
        if(number >= (12 + block_inode_list_size + block_inode_list_size_squared)) {
            // hard mode: go through link to list of link of list of links to list of direct
            // block ptrs

            ext2.read_logical_block_self(self.inode.i_block[TRIPLE_LINK_BLOCK_PTR_INDEX] as usize,
                                         1, &mut block_buffer);

            let second_level_base_num: usize =
                number - (12 + block_inode_list_size + block_inode_list_size_squared);
            let index: usize =
                (second_level_base_num / block_inode_list_size_squared) * size_of::<u32>();
            let block_second_level_index: u32 =
                Self::get_word(&block_buffer[index..index+4]);

            ext2.read_logical_block_self(block_second_level_index as usize, 1, 
                                         &mut block_buffer);

            let first_level_base_num: usize = second_level_base_num % block_inode_list_size_squared;
            let block_buffer_second_index: usize =
                (first_level_base_num / block_inode_list_size) * size_of::<u32>();
            let block_first_level_index = 
                Self::get_word(
                    &block_buffer[block_buffer_second_index..block_buffer_second_index+4]);

            ext2.read_logical_block_self(block_first_level_index as usize, 1, 
                                         &mut block_buffer);

            let block_buffer_first_index: usize =
                (first_level_base_num % block_inode_list_size) * size_of::<u32>();

            logical_block_number = Self::get_word(
                &block_buffer[block_buffer_first_index..block_buffer_first_index+4]);
        } else if(number >= 12 + block_inode_list_size) {
            // medium: go through link to list of links to list of direct block ptrs
            ext2.read_logical_block_self(self.inode.i_block[DOUBLE_LINK_BLOCK_PTR_INDEX] as usize,
                                         1, &mut block_buffer);

            let first_level_base_num: usize = number - (12 + block_inode_list_size);
            let index: usize = (first_level_base_num / block_inode_list_size) * size_of::<u32>();
            let block_first_level_index: usize =
                Self::get_word(&block_buffer[index..index+4]) as usize;
            let block_final_level_index: usize =
                (first_level_base_num % block_inode_list_size) * size_of::<u32>();

            ext2.read_logical_block_self(block_first_level_index, 1, 
                                         &mut block_buffer);
            
            logical_block_number = 
                Self::get_word(&block_buffer[block_final_level_index..block_final_level_index+4]);
        } else if(number >= 12) {
            // fairly easy: go through link to list of direct block ptrs
            ext2.read_logical_block_self(self.inode.i_block[SINGLE_LINK_BLOCK_PTR_INDEX] as usize,
                                         1, &mut block_buffer);

            let index: usize = number - 12;
            let offset: usize = index * size_of::<u32>();

            logical_block_number = Self::get_word(&block_buffer[offset..offset+4]);
        } else {
            // easy: go through direct block ptrs
            logical_block_number = self.inode.i_block[number];
        }

        logical_block_number
    }

    pub fn read_block<D: BlockDevice>(&self, logical_block_start: usize,
                                      logical_block_length: usize, buffer: &mut [u8],
                                      ext2: &mut Ext2<D>) -> Result<(), Ext2Error> {
        // TODO: caching
        let mut block_tmp_buffer: [u8; BLOCK_SIZE] = [0; BLOCK_SIZE];

        for i in 0..logical_block_length {
            let cur_file_block: usize = logical_block_start + (i as usize);
            let logical_block_num: usize = self.get_inode_block_num(cur_file_block, ext2) as usize;

            ext2.read_logical_block_self(logical_block_num, 1, &mut block_tmp_buffer)?;

            for j in 0..BLOCK_SIZE {
                buffer[(i*BLOCK_SIZE)+j] = block_tmp_buffer[j];
            }
        }

        Ok(())
    }

    pub fn read_file<D: BlockDevice>(&self, ext2: &mut Ext2<D>) -> Result<Vec<u8>, Ext2Error> {
        let mut return_value: Vec<u8> = Vec::new();
        let mut blocks_to_read: usize = (self.size() as usize) / BLOCK_SIZE;

        if (self.size() as usize) % BLOCK_SIZE > 0 {
            blocks_to_read += 1;
        }

        return_value.resize(blocks_to_read * BLOCK_SIZE,0);

        self.read_block(0, blocks_to_read, return_value.as_mut_slice(), ext2)?;
        
        return_value.resize(self.size() as usize, 0);

        Ok(return_value)
    }

    pub fn read_text_file_as_str<D: BlockDevice>(&self, ext2: &mut Ext2<D>) -> 
                                                                         Result<String, Ext2Error> {
        let mut bytes: Vec<u8> = self.read_file(ext2)?;

        Ok(String::from_utf8_lossy(bytes.as_mut_slice()).into_owned())
    }

    pub fn get_dir_entries<D: BlockDevice>(&self, ext2: &mut Ext2<D>) -> Result<Vec<DirectoryEntryWrapper>, Ext2Error> {
        // TODO: caching
        let mut entries: Vec<DirectoryEntryWrapper> = Vec::new();
        let mut entries_raw_bytes: Vec<u8> = Vec::new();
        let dir_size: usize = self.size() as usize;

        entries_raw_bytes.resize(dir_size / 9, 0);

        let directory_entry_size_blocks: usize = self.block_allocated_count(ext2);

        entries_raw_bytes.resize(directory_entry_size_blocks * BLOCK_SIZE,
                                 0);

        self.read_block(0, directory_entry_size_blocks,
                        entries_raw_bytes.as_mut_slice(), ext2)?;

        let mut i: usize = 0;

        while i < dir_size {
            let directory_entry_inode_num = Self::get_word(&entries_raw_bytes[i..]);
            let directory_entry_size = Self::get_half_word(&entries_raw_bytes[i+4..i+6]);
            let directory_entry_name_length =
                Self::get_half_word(&entries_raw_bytes[i+6..i+8]) as u16;
            let directory_entry_name: &[u8] =
                &entries_raw_bytes[i+8..i+8+(directory_entry_name_length as usize)];

            if directory_entry_inode_num == 0 {
                i += 8;
            }

            let new_directory_entry = DirectoryEntry{
                // all part of the spec
                inode_number: directory_entry_inode_num,
                entry_size: directory_entry_size as u16,
                name_length: directory_entry_name_length,

                name_characters: [0; 256]
            };

            entries.push(DirectoryEntryWrapper{
                entry: new_directory_entry,
                inode_block_num: i / BLOCK_SIZE,
                offset: i % BLOCK_SIZE
            });

            entries.iter_mut().next_back().unwrap().entry.
                name_characters[0..directory_entry_name_length as usize].
                copy_from_slice(directory_entry_name);

            i += directory_entry_size as usize;
        }

        Ok(entries)
    }
    
    pub fn find_new_blocks<D: BlockDevice>(&self, ext2: &mut Ext2<D>,
                                           num_of_blocks: usize,
                                           all_blocks_or_fail: bool,
                                           deferred_writes: &mut DeferredWriteMap)
                                           -> Result<Vec<usize>, Ext2Error> {
        let num_of_block_groups: usize = ext2.num_of_block_groups();
        let num_of_blocks_per_block_group: usize =
            ext2.superblock.s_blocks_per_group as usize;
        let mut blocks_needed_for_block_bitmap: usize =
            (num_of_blocks_per_block_group / 8) / BLOCK_SIZE;

        if (num_of_blocks_per_block_group / 8) % BLOCK_SIZE != 0 {
            blocks_needed_for_block_bitmap += 1;
        }

        let mut current_block_group_index: usize = self.get_block_group_index(ext2);
        let mut num_of_blocks_left: usize = num_of_blocks;
        let mut return_value: Vec<usize> = Vec::with_capacity(num_of_blocks);

        while num_of_blocks_left > 0 {
            // TODO: write to block_group_descriptor_tables
            let mut current_block_group: &BGD =
                &ext2.block_group_descriptor_tables[current_block_group_index];

            let mut free_block_count = current_block_group.bg_free_blocks_count as usize;

            while free_block_count == 0 {
                current_block_group_index =
                    (current_block_group_index + 1) % num_of_block_groups;
                current_block_group = &ext2.block_group_descriptor_tables[current_block_group_index];

                free_block_count = current_block_group.bg_free_blocks_count as usize;

                if current_block_group_index == self.get_block_group_index(ext2) {
                    assert_eq!(free_block_count, 0);

                    // we looped around all the block groups, which means there are no more
                    // remaining blocks on this filesystem :(
                    return Err(Ext2Error::NotEnoughDeviceSpace);
                }
            }

            let block_group_base_index: usize =
                num_of_blocks_per_block_group * current_block_group_index;
            let mut blocks_allocated_from_block_group: usize = 0;
            let mut current_block_bitmap_block: usize =
                current_block_group.bg_block_bitmap as usize;
            let last_block_bitmap_block: usize =
                current_block_bitmap_block + blocks_needed_for_block_bitmap;
            let needed_blocks: usize = std::cmp::min(num_of_blocks_left, free_block_count);

            while blocks_allocated_from_block_group < needed_blocks {
                let mut block_buffer: [u8; BLOCK_SIZE] = [0; BLOCK_SIZE];
                let mut block_buffer_dirty: bool = false;
                let mut byte_write: [u8; 1] = [0; 1];
                let mut byte_write_pos: usize = 0;

                ext2.read_logical_block_self(current_block_bitmap_block, 1,
                                             &mut block_buffer)?;

                for (index, block_buffer_byte) in block_buffer.iter_mut().enumerate() {
                    let base_block_index: usize = block_group_base_index + (index * 8);

                    for i in 0..8 {
                        if (*block_buffer_byte & (1 << i)) == 0 {
                            *block_buffer_byte |= 1 << i;
                            block_buffer_dirty = true;
                            byte_write_pos = index;
                            byte_write[0] = *block_buffer_byte;
                            blocks_allocated_from_block_group += 1;

                            return_value.push(base_block_index + i);

                            if blocks_allocated_from_block_group >= needed_blocks {
                                break;
                            }
                        }
                    }

                    if blocks_allocated_from_block_group >= needed_blocks {
                        break;
                    }
                }

                if block_buffer_dirty {
                    assert!(blocks_allocated_from_block_group == needed_blocks ||
                            blocks_allocated_from_block_group == free_block_count);

                    ext2.block_group_descriptor_tables[current_block_group_index].
                        bg_free_blocks_count -= blocks_allocated_from_block_group as u16;
                    ext2.superblock.s_free_blocks_count -= blocks_allocated_from_block_group as u32;

                    ext2.add_super_block_deferred_write(deferred_writes)?;
                    ext2.add_block_group_deferred_write(deferred_writes, current_block_group_index)?;
                    ext2.add_write_to_deferred_writes_map(deferred_writes, current_block_bitmap_block,
                                                          byte_write_pos, &byte_write,
                                                          Some(block_buffer))?;
                }

                if blocks_allocated_from_block_group < needed_blocks {
                    current_block_bitmap_block += 1;

                    assert!(current_block_bitmap_block < last_block_bitmap_block);
                }
            }

            num_of_blocks_left -= needed_blocks;
        }

        Ok(return_value)
    }

    fn write_indirected_block_to_inode<D: BlockDevice>(&mut self, ext2: &mut Ext2<D>,
                                                       block_num: usize,
                                                       blocks_allocated_within_list: usize,
                                                       num_of_blocks_allocated: &mut usize,
                                                       blocks_newly_allocated: &mut usize,
                                                       new_blocks: &[usize],
                                                       deferred_write_map: &mut DeferredWriteMap) -> Result<(), Ext2Error> {
        let mut block_buffer = AlignedBlock([0; BLOCK_SIZE]);
        let mut byte_write_pos: Option<usize> = None;
        let mut byte_write: [u8; size_of::<u32>()] = [0; size_of::<u32>()];
        let singly_indirect_block_block_limit: usize =
            std::cmp::min(BLOCK_SIZE / size_of::<u32>(), new_blocks.len() - *blocks_newly_allocated);

        ext2.read_logical_block_self(block_num, 1, &mut block_buffer.0)?;

        {
            let mut block_buffer_u32_slice: &mut [u32] =
                bytemuck::cast_slice_mut::<_, u32>(&mut block_buffer.0);

            // handling the contained lists of inode blocks
            for i in blocks_allocated_within_list..singly_indirect_block_block_limit {
                assert_eq!(block_buffer_u32_slice[i], 0);

                block_buffer_u32_slice[i] = new_blocks[*blocks_newly_allocated] as u32;
                *num_of_blocks_allocated += 1;
                *blocks_newly_allocated += 1;
                byte_write_pos = Some(i * size_of::<u32>());

                if *blocks_newly_allocated == new_blocks.len() {
                    break;
                }
            }
        }

        if byte_write_pos.is_some() {
            let unwrapped_write_pos: usize = byte_write_pos.unwrap();

            byte_write.copy_from_slice(
                &block_buffer.0[unwrapped_write_pos..unwrapped_write_pos+size_of::<u32>()]);


            ext2.add_write_to_deferred_writes_map(deferred_write_map, self.inode.i_block[13] as usize,
                                                  unwrapped_write_pos, &byte_write,
                                                  Some(block_buffer.0))?;
        }

        Ok(())
    }

    fn write_doublely_indirect_blocks_to_inode<D: BlockDevice>(&mut self, ext2: &mut Ext2<D>,
                                                             num_of_blocks_allocated: &mut usize,
                                                             single_indirect_block_block_limit: usize,
                                                             all_blocks_or_fail: bool,
                                                             blocks_newly_allocated: &mut usize,
                                                             new_blocks: &[usize],
                                                             deferred_writes: &mut DeferredWriteMap) -> Result<(), Ext2Error> {
        let count_of_doubly_linked_blocks: usize = *num_of_blocks_allocated -
            (INLINE_BLOCK_BLOCK_LIMIT + single_indirect_block_block_limit);

        let starting_doubly_linked_block: usize =
            count_of_doubly_linked_blocks / single_indirect_block_block_limit;
        let ending_doubly_linked_block: usize =
            std::cmp::min(single_indirect_block_block_limit,
                          (new_blocks.len() - *blocks_newly_allocated) / single_indirect_block_block_limit);
        let mut new_blocks_needed_for_block_list_count: usize = 0;

        // find all blocks needed to complete the write
        if self.inode.i_block[14] == UNALLOCATED_BLOCK_SLOT {
            let new_block_list_blocks_result =
                self.find_new_blocks(ext2, 1, all_blocks_or_fail, deferred_writes);

            if new_block_list_blocks_result.is_err() {
                return Err(new_block_list_blocks_result.unwrap_err());
            }

            let new_block_list: Vec<usize> = new_block_list_blocks_result?;

            if new_block_list.is_empty() {
                self.set_block_allocated_count(ext2,
                                               self.block_allocated_count(ext2) + *blocks_newly_allocated);
                return Ok(());
            }

            self.inode.i_block[14] = new_block_list[0] as u32;
        }

        let mut block_list_buffer = AlignedBlock([0; BLOCK_SIZE]);

        ext2.read_logical_block_self(self.inode.i_block[14] as usize,
                                     1, &mut block_list_buffer.0)?;

        {
            let block_list_u32_slice: &[u32] =
                bytemuck::cast_slice::<u8, u32>(&mut block_list_buffer.0);

            for block_num in starting_doubly_linked_block..ending_doubly_linked_block {
                if block_list_u32_slice[block_num] == UNALLOCATED_BLOCK_SLOT {
                    new_blocks_needed_for_block_list_count += 1;
                }
            }
        }

        let new_block_list_blocks_result =
            self.find_new_blocks(ext2,new_blocks_needed_for_block_list_count,
                                 all_blocks_or_fail, deferred_writes);

        if new_block_list_blocks_result.is_err() {
            return Err(new_block_list_blocks_result.unwrap_err());
        }

        let new_block_list_blocks: Vec<usize> = new_block_list_blocks_result?;
        let mut new_block_list_index: usize = 0;

        assert!(!all_blocks_or_fail ||
                new_block_list_blocks.len() == new_blocks_needed_for_block_list_count);

        for block_num in starting_doubly_linked_block..ending_doubly_linked_block {
            let num_of_blocks_allocated_within_list =
                *num_of_blocks_allocated % single_indirect_block_block_limit;

            let mut current_block_slot: u32 =
                bytemuck::cast_slice::<u8, u32>(&mut block_list_buffer.0)[block_num];

            if current_block_slot == UNALLOCATED_BLOCK_SLOT {
                if new_block_list_index >= new_block_list_blocks.len() {
                    self.set_block_allocated_count(ext2,
                                                   self.block_allocated_count(ext2) + *blocks_newly_allocated);
                    return Ok(());
                }

                bytemuck::cast_slice_mut::<u8, u32>(&mut block_list_buffer.0)[block_num] =
                    new_block_list_blocks[new_block_list_index] as u32;
                new_block_list_index += 1;

                ext2.add_write_to_deferred_writes_map(deferred_writes,
                                              self.inode.i_block[14] as usize, block_num*size_of::<u32>(),
                &block_list_buffer.0[block_num*size_of::<u32>()..(block_num+1)*size_of::<u32>()], None)?;
                self.write_indirected_block_to_inode(ext2, self.inode.i_block[14] as usize,
                                                     num_of_blocks_allocated_within_list,
                                                     num_of_blocks_allocated,
                                                     blocks_newly_allocated,
                                                     new_blocks, deferred_writes)?;
            }

            current_block_slot =
                bytemuck::cast_slice::<u8, u32>(&mut block_list_buffer.0)[block_num];

            self.write_indirected_block_to_inode(ext2, current_block_slot as usize,
                                                 num_of_blocks_allocated_within_list,
                                                 num_of_blocks_allocated,
                                                 blocks_newly_allocated,
                                                 new_blocks, deferred_writes)?;
        }

        self.set_block_allocated_count(ext2,
                                       self.block_allocated_count(ext2) + *blocks_newly_allocated);

        Ok(())
    }

    fn write_new_blocks_to_inode<D: BlockDevice>(&mut self, ext2: &mut Ext2<D>,
                                                 new_blocks: &[usize],
                                                 all_blocks_or_fail: bool,
                                                 deferred_writes: &mut DeferredWriteMap)
                                                 -> Result<usize, Ext2Error> {
        // assumption: references to block zero means unallocated block slot
        // TODO: write inode to disk
        // TODO: write new block num to inode
        // need to handle unallocated blocks containing doubly linked inode blocks
        // and singly linked inode blocks
        let single_indirect_block_block_limit: usize = BLOCK_SIZE / size_of::<u32>();
        let double_indirect_block_block_limit: usize =
            single_indirect_block_block_limit * single_indirect_block_block_limit;
        let mut num_of_blocks_allocated: usize = self.block_allocated_count::<D>(ext2);

        let mut blocks_newly_allocated: usize = 0;

        if single_indirect_block_block_limit + double_indirect_block_block_limit +
            INLINE_BLOCK_BLOCK_LIMIT < num_of_blocks_allocated {
            // we've run out of places to put blocks in the inode which means
            // we've reached the largest file size limit
            return Ok(0);
        }

        if num_of_blocks_allocated < INLINE_BLOCK_BLOCK_LIMIT &&
            blocks_newly_allocated < new_blocks.len()  {
            for i in num_of_blocks_allocated..13 {
                assert_eq!(self.inode.i_block[i], UNALLOCATED_BLOCK_SLOT);

                self.inode.i_block[i] = new_blocks[blocks_newly_allocated] as u32;
                num_of_blocks_allocated += 1;
                blocks_newly_allocated += 1;

                if blocks_newly_allocated == new_blocks.len() {
                    break;
                }
            }
        }

        if num_of_blocks_allocated < double_indirect_block_block_limit + INLINE_BLOCK_BLOCK_LIMIT &&
            blocks_newly_allocated < new_blocks.len() {
            let mut block_buffer = AlignedBlock([0; BLOCK_SIZE]);

            if self.inode.i_block[13] == UNALLOCATED_BLOCK_SLOT {
                let new_blocks_allocated: Vec<usize> =
                    self.find_new_blocks::<D>(ext2, 1, all_blocks_or_fail,
                                              deferred_writes)?;

                if new_blocks_allocated.is_empty() {
                    self.set_block_allocated_count(ext2, 
                        self.block_allocated_count(ext2) + blocks_newly_allocated);

                    return Ok(blocks_newly_allocated);
                }

                self.inode.i_block[13] = new_blocks[0] as u32;
            }

            if self.inode.i_block[13] != UNALLOCATED_BLOCK_SLOT {
                ext2.read_logical_block_self(self.inode.i_block[13] as usize,
                                             1, &mut block_buffer.0)?;

                let mut byte_write_pos: usize = 0;

                {
                    let num_of_blocks_allocated_base: usize =
                        num_of_blocks_allocated - INLINE_BLOCK_BLOCK_LIMIT;

                    for i in num_of_blocks_allocated_base..(num_of_blocks_allocated_base + single_indirect_block_block_limit) {
                        let block_index: usize = i - num_of_blocks_allocated_base;
                        {
                            let block_list_u32_slice: &mut [u32] =
                                bytemuck::cast_slice_mut::<u8, u32>(&mut block_buffer.0);

                            assert_eq!(block_list_u32_slice[block_index], UNALLOCATED_BLOCK_SLOT);

                            block_list_u32_slice[block_index] = new_blocks[blocks_newly_allocated] as u32;
                        }
                        num_of_blocks_allocated += 1;
                        blocks_newly_allocated += 1;
                        byte_write_pos = block_index * size_of::<u32>();

                        ext2.add_write_to_deferred_writes_map(deferred_writes, self.inode.i_block[13] as usize,
                                                              byte_write_pos,
                                                              &block_buffer.0[byte_write_pos..byte_write_pos + size_of::<u32>()],
                                                              Some(block_buffer.0))?;

                        if blocks_newly_allocated == new_blocks.len() {
                            break;
                        }
                    }
                }
            }
        }

        if blocks_newly_allocated < new_blocks.len() {
            self.write_doublely_indirect_blocks_to_inode(ext2, &mut num_of_blocks_allocated,
                                                         single_indirect_block_block_limit,
                                                         all_blocks_or_fail, &mut blocks_newly_allocated,
                                                         new_blocks, deferred_writes)?;
        }

        self.set_block_allocated_count(ext2,
                                       self.block_allocated_count(ext2) + blocks_newly_allocated);

        Ok(blocks_newly_allocated)
    }

    fn div_up(a: usize, b: usize) -> usize {
        (a / b) + (if a % b > 0 { 1 } else {0})
    }

    fn append_file_no_writeback<D: BlockDevice>(&mut self, ext2: &mut Ext2<D>, new_data: &[u8],
                                all_bytes_or_fail: bool,
                                deferred_writes: &mut DeferredWriteMap) -> Result<usize, Ext2Error> {
        let allocated_block_count: usize = self.block_allocated_count(ext2);
        let base_allocated_block: Option<usize> =
            if allocated_block_count == 0 { None } else {
                Some(self.get_inode_block_num(allocated_block_count - 1, ext2) as usize)
            };

        let base_allocated_block_offset: usize = (self.size() as usize) % BLOCK_SIZE;
        let mut new_blocks_allocated: Vec<usize> = Vec::new();
        let mut bytes_written: usize = 0;

        if base_allocated_block_offset > 0 {
            new_blocks_allocated.push(base_allocated_block.unwrap());
        }

        let image_file_size_in_blocks: usize = Self::div_up(new_data.len(), BLOCK_SIZE);

        // if we have no space left in our base block or we have insufficient enough space to only
        // use the blocks we have, then we go looking for more blocks
        if base_allocated_block_offset == 0 ||
           (BLOCK_SIZE - base_allocated_block_offset) < new_data.len() {
            let new_blocks_allocated_result =
                self.find_new_blocks::<D>(ext2, image_file_size_in_blocks, all_bytes_or_fail,
                                          deferred_writes);

            let old_new_blocks_allocated_size: usize = new_blocks_allocated.len();

            new_blocks_allocated.append(&mut new_blocks_allocated_result?);

            let new_blocks_slice: &[usize] =
                &new_blocks_allocated[old_new_blocks_allocated_size..];
            
            self.write_new_blocks_to_inode(ext2, new_blocks_slice, true, deferred_writes)?;
        }

        for new_block in new_blocks_allocated {
            let write_base = if base_allocated_block.is_some() && new_block == base_allocated_block.unwrap() {
                base_allocated_block_offset
            } else {
                0
            };
            let write_size = std::cmp::min(if base_allocated_block.is_some() && new_block == base_allocated_block.unwrap() {
                BLOCK_SIZE - base_allocated_block_offset
            } else {
                BLOCK_SIZE
            }, new_data.len() - bytes_written);

            let current_byte_slice: &[u8] = &new_data[bytes_written..bytes_written+write_size];

            bytes_written += write_size;

            ext2.add_write_to_deferred_writes_map(deferred_writes, new_block, write_base,
                                                  current_byte_slice, None)?;
        }

        self.update_size(self.size() + (bytes_written as u64));
        self.get_deferred_write_inode(ext2, deferred_writes)?;

        Ok(bytes_written)
    }

    // append to file, with the new file size being the existing file size + size of new_data
    pub fn append_file<D: BlockDevice>(&mut self, ext2: &mut Ext2<D>, new_data: &[u8],
                                       all_bytes_or_fail: bool) -> Result<usize, Ext2Error> {
        let mut deferred_writes: DeferredWriteMap = BTreeMap::new();
        let bytes_written: usize =
            self.append_file_no_writeback(ext2, new_data, all_bytes_or_fail, &mut deferred_writes)?;

        ext2.write_back_deferred_writes(deferred_writes)?;

        Ok(bytes_written)
    }

    // overwrite over file, with the new file size being the size of new_data
    pub fn overwrite_file<D: BlockDevice>(&mut self, ext2: &mut Ext2<D>, new_data: &[u8],
                                          all_bytes_or_fail: bool) -> Result<usize, Ext2Error> {
        // TODO(Sasha): Handle partial writes, properly report bytes written
        let allocated_block_count = self.block_allocated_count(ext2);
        let mut deferred_writes: DeferredWriteMap = BTreeMap::new();
        let mut bytes_written: u64 = 0;
        if allocated_block_count == Self::div_up(new_data.len(), BLOCK_SIZE) {
            // easy case
            for i in 0..allocated_block_count {
                let cur_block = self.get_inode_block_num(i, ext2) as usize;
                let current_byte_slice: &[u8] = &new_data[i*BLOCK_SIZE..std::cmp::min((i+1)*BLOCK_SIZE, new_data.len())];
                ext2.add_write_to_deferred_writes_map(&mut deferred_writes, cur_block, 0,
                    current_byte_slice, None)?;
                bytes_written += (std::cmp::min((i+1)*BLOCK_SIZE, new_data.len()) - i*BLOCK_SIZE) as u64;
            }
            self.update_size(bytes_written);
            self.get_deferred_write_inode(ext2, &mut deferred_writes)?;
            ext2.write_back_deferred_writes(deferred_writes)?;
        } else if allocated_block_count < Self::div_up(new_data.len(), BLOCK_SIZE) {
            // allocate more
            for i in 0..allocated_block_count {
                let cur_block = self.get_inode_block_num(i, ext2) as usize;
                let current_byte_slice: &[u8] = &new_data[i*BLOCK_SIZE..(i+1)*BLOCK_SIZE];
                ext2.add_write_to_deferred_writes_map(&mut deferred_writes, cur_block, 0,
                    current_byte_slice, None)?;
                bytes_written += ((i+1)*BLOCK_SIZE - i*BLOCK_SIZE) as u64;
            }
            self.update_size(bytes_written);
            self.get_deferred_write_inode(ext2, &mut deferred_writes)?;
            ext2.write_back_deferred_writes(deferred_writes)?;
            let new_slice: &[u8] = &new_data[allocated_block_count*BLOCK_SIZE..new_data.len()];
            bytes_written += self.append_file(ext2, new_slice, all_bytes_or_fail)? as u64;
        } else {
            // TODO(Sasha): come back to this when deletion is implemented
            todo!();
        }
        Ok(new_data.len())
    }
}<|MERGE_RESOLUTION|>--- conflicted
+++ resolved
@@ -650,7 +650,6 @@
             let mut current_node_result: Result<Rc<RefCell<INodeWrapper>>, Ext2Error> =
                 self.find(&current_node.borrow(), file_dir);
 
-<<<<<<< HEAD
             if current_node_result.is_err() {
                 let ext2_error: Ext2Error = current_node_result.unwrap_err();
                 let file_not_found: bool = ext2_error == Ext2Error::FileNotFound;
@@ -663,17 +662,6 @@
                     let new_node = self.create_file(&mut *current_node.borrow_mut(), *file_dir)?;
 
                     current_node = new_node;
-=======
-            let file_dir_string = std::str::from_utf8(file_dir);
-
-            if current_node_option.is_none() {
-                if index != path_split_vec.len() - 1 && create_dirs_if_nonexistent {
-                    current_node_option =
-                        Some(self.create_dir(&mut *current_node.borrow_mut(), *file_dir)?);
-                } else if index == path_split_vec.len() - 1 && create_file_if_nonexistent {
-                    current_node_option =
-                        Some(self.create_file(&mut *current_node.borrow_mut(), *file_dir)?);
->>>>>>> b0802f36
                 } else {
                     return Err(ext2_error);
                 }
