use crate::event::exceptions::register_syscall_handler;

pub mod channel;
pub mod exec;
pub mod fb_hack;
pub mod file;
pub mod mmap;
pub mod pipe;
pub mod proc;
pub mod semaphore;
pub mod sync;
pub mod time;

pub unsafe fn register_syscalls() {
    unsafe {
        register_syscall_handler(1, proc::sys_shutdown);
        register_syscall_handler(3, sync::sys_yield);
        register_syscall_handler(5, proc::sys_spawn);
        register_syscall_handler(6, proc::sys_exit);
        register_syscall_handler(7, channel::sys_channel);
        register_syscall_handler(8, channel::sys_send);
        register_syscall_handler(9, channel::sys_recv);

        register_syscall_handler(10, file::sys_pread);
        register_syscall_handler(11, file::sys_pwrite);
        register_syscall_handler(12, file::sys_close);
        register_syscall_handler(13, file::sys_dup3);
        register_syscall_handler(14, pipe::sys_pipe);

        register_syscall_handler(15, file::sys_openat);
        register_syscall_handler(16, exec::sys_execve_fd);
        register_syscall_handler(17, proc::sys_wait);
        register_syscall_handler(18, mmap::sys_mmap);
        register_syscall_handler(19, mmap::sys_munmap);

        register_syscall_handler(21, time::sys_get_time_ms);
        register_syscall_handler(22, time::sys_sleep_ms);

        register_syscall_handler(23, fb_hack::sys_acquire_fb);
        register_syscall_handler(24, fb_hack::sys_memfd_create);
        register_syscall_handler(25, fb_hack::sys_poll_key_event);

        register_syscall_handler(26, semaphore::sys_sem_create);
        register_syscall_handler(27, semaphore::sys_sem_up);
        register_syscall_handler(28, semaphore::sys_sem_down);
<<<<<<< HEAD

        register_syscall_handler(31, file::sys_open);
        register_syscall_handler(32, file::sys_chdir);
=======
>>>>>>> c55fb3cb
    }
}<|MERGE_RESOLUTION|>--- conflicted
+++ resolved
@@ -43,11 +43,8 @@
         register_syscall_handler(26, semaphore::sys_sem_create);
         register_syscall_handler(27, semaphore::sys_sem_up);
         register_syscall_handler(28, semaphore::sys_sem_down);
-<<<<<<< HEAD
-
+      
         register_syscall_handler(31, file::sys_open);
         register_syscall_handler(32, file::sys_chdir);
-=======
->>>>>>> c55fb3cb
     }
 }