--- conflicted
+++ resolved
@@ -180,10 +180,7 @@
 #[derive(Debug)]
 pub enum MappingError {
     HugePagePresent,
-<<<<<<< HEAD
     TableDescriptorPresent,
-=======
->>>>>>> 73beeb17
     LeafTableSpotTaken,
 }
 
@@ -191,7 +188,6 @@
     fn fmt(&self, f: &mut Formatter) -> core::fmt::Result {
         match self {
             Self::HugePagePresent => {
-<<<<<<< HEAD
                 write!(
                     f,
                     "Huge page present is present in desired mapping location"
@@ -199,9 +195,7 @@
             }
             Self::TableDescriptorPresent => {
                 write!(f, "Table descriptor present in desired mapping location")
-=======
-                write!(f, "Huge page present where table descriptor is expected")
->>>>>>> 73beeb17
+
             }
             Self::LeafTableSpotTaken => write!(
                 f,
@@ -263,7 +257,6 @@
     return Ok(());
 }
 
-<<<<<<< HEAD
 //TODO: add option to map huge page
 //TODO: add option to pass in flags
 pub unsafe fn map_pa_to_va_user(pa: usize, va: usize, ttbr0_pa: usize) -> Result<(), MappingError> {
@@ -323,8 +316,6 @@
     return Ok(());
 }
 
-=======
->>>>>>> 73beeb17
 /// not thread safe
 pub unsafe fn map_device(pa: usize) -> NonNull<()> {
     let pa_aligned = (pa / PG_SZ) * PG_SZ;
