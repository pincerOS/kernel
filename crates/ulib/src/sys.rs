--- conflicted
+++ resolved
@@ -79,6 +79,10 @@
 ) -> isize);
 
 syscall!(17 => pub fn sys_wait(fd: usize) -> isize);
+
+syscall!(18 => pub fn mmap(req_addr: usize, size: usize, prot_flags: usize, fill_pages: usize, fd_index: usize, offset: usize) -> usize);
+syscall!(19 => pub fn munmap(req_addr: usize, length: usize) -> usize);
+syscall!(20 => pub fn map_physical(virtual_addr: usize, physical_adddr: usize) -> usize);
 
 /* * * * * * * * * * * * * * * * * * * */
 /* Syscall wrappers                    */
@@ -212,15 +216,7 @@
     int_to_error(res).map(|_| ())
 }
 
-<<<<<<< HEAD
-syscall!(17 => pub fn wait(fd: usize) -> isize);
-
-syscall!(18 => pub fn mmap(req_addr: usize, size: usize, prot_flags: usize, fill_pages: usize, fd_index: usize, offset: usize) -> usize);
-syscall!(19 => pub fn munmap(req_addr: usize, length: usize) -> usize);
-syscall!(20 => pub fn map_physical(virtual_addr: usize, physical_adddr: usize) -> usize);
-=======
 pub fn wait(fd: FileDesc) -> Result<usize, usize> {
     let res = unsafe { sys_wait(fd as usize) };
     int_to_error(res)
 }
->>>>>>> 825f8d52
